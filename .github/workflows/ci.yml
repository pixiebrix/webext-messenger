--- conflicted
+++ resolved
@@ -8,13 +8,8 @@
   Lint:
     runs-on: ubuntu-latest
     steps:
-<<<<<<< HEAD
-      - uses: actions/checkout@v2
+      - uses: actions/checkout@v3
       - uses: actions/setup-node@v3
-=======
-      - uses: actions/checkout@v3
-      - uses: actions/setup-node@v2
->>>>>>> 09b89ee5
         with:
           node-version-file: ".nvmrc"
           cache: npm
@@ -24,13 +19,8 @@
   Types:
     runs-on: ubuntu-latest
     steps:
-<<<<<<< HEAD
-      - uses: actions/checkout@v2
+      - uses: actions/checkout@v3
       - uses: actions/setup-node@v3
-=======
-      - uses: actions/checkout@v3
-      - uses: actions/setup-node@v2
->>>>>>> 09b89ee5
         with:
           node-version-file: ".nvmrc"
           cache: npm
@@ -40,13 +30,8 @@
   Demo:
     runs-on: ubuntu-latest
     steps:
-<<<<<<< HEAD
-      - uses: actions/checkout@v2
+      - uses: actions/checkout@v3
       - uses: actions/setup-node@v3
-=======
-      - uses: actions/checkout@v3
-      - uses: actions/setup-node@v2
->>>>>>> 09b89ee5
         with:
           node-version-file: ".nvmrc"
           cache: npm
