import { type Runtime } from "webextension-polyfill";
import { type Asyncify, type ValueOf } from "type-fest";
import { type ErrorObject } from "serialize-error";

// The global interface is used to declare the types of the methods.
// This "empty" declaration helps the local code understand what
// `MessengerMethods[string]` may look like. Do not use `Record<string, Method>`
// because an index signature would allow any string to return Method and
// it would make `getMethod` too loose.
declare global {
  // eslint-disable-next-line @typescript-eslint/consistent-type-definitions -- Interface required for declaration merging
  interface MessengerMethods {
    _: Method;
  }
}

type WithTarget<Method> = Method extends (
  ...args: infer PreviousArguments
) => infer TReturnValue
  ? (target: Target | PageTarget, ...args: PreviousArguments) => TReturnValue
  : never;

/* OmitThisParameter doesn't seem to do anything on pixiebrix-extension… */
type ActuallyOmitThisParameter<T> = T extends (...args: infer A) => infer R
  ? (...args: A) => R
  : T;

/** Removes the `this` type and ensure it's always Promised */
export type PublicMethod<Method extends ValueOf<MessengerMethods>> = Asyncify<
  ActuallyOmitThisParameter<Method>
>;

export type PublicMethodWithTarget<Method extends ValueOf<MessengerMethods>> =
  WithTarget<PublicMethod<Method>>;

export type MessengerMeta = {
  trace: Sender[];
};

type RawMessengerResponse =
  | {
      value: unknown;
    }
  | {
      error: ErrorObject;
    };

export type MessengerResponse = RawMessengerResponse & {
  /** Guarantees that the message was handled by this library */
  __webextMessenger: true;
};

type Arguments = any[];
export type Method = (
  this: MessengerMeta,
  ...args: Arguments
) => Promise<unknown>;

export type Options = {
  /**
   * "Notifications" won't await the response, return values, attempt retries, nor throw errors
   * @default false
   */
  isNotification?: boolean;
  trace?: Sender[];
};

export type Message<LocalArguments extends Arguments = Arguments> = {
  type: keyof MessengerMethods;
  args: LocalArguments;
  target: Target | PageTarget;

  /** If the message is being sent to an intermediary receiver, also set the options */
  options?: Options;
};

export type Sender = Runtime.MessageSender & { origin?: string }; // Chrome includes the origin

export type MessengerMessage = Message & {
  /** Guarantees that a message is meant to be handled by this library */
  __webextMessenger: true;
};

export type AnyTarget = {
  tabId?: number | "this";
  frameId?: number;
  page?: string;
};

<<<<<<< HEAD
export interface KnownTarget {
  tabId?: number;
  frameId?: number;
  page: string;
}

export interface Target {
=======
export type Target = {
>>>>>>> b8932b31
  tabId: number;
  frameId?: number;
};

export type PageTarget = {
  tabId?: number | "this";
  page: string;
};<|MERGE_RESOLUTION|>--- conflicted
+++ resolved
@@ -87,17 +87,18 @@
   page?: string;
 };
 
-<<<<<<< HEAD
-export interface KnownTarget {
+export type TopLevelFrame = {
+  tabId: number;
+  frameId: 0;
+};
+
+export type KnownTarget = {
   tabId?: number;
   frameId?: number;
   page: string;
-}
+};
 
-export interface Target {
-=======
 export type Target = {
->>>>>>> b8932b31
   tabId: number;
   frameId?: number;
 };
