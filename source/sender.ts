--- conflicted
+++ resolved
@@ -1,9 +1,4 @@
-<<<<<<< HEAD
-import { isBackground, isExtensionContext } from "webext-detect";
-=======
-import pRetry from "p-retry";
 import { isExtensionContext } from "webext-detect";
->>>>>>> b3fbb4c7
 import { deserializeError } from "serialize-error";
 
 import {
@@ -63,27 +58,24 @@
   return undefined;
 }
 
-function shouldRetryError(
-  error: unknown,
-  target: LooseTarget,
-): boolean {
+function shouldRetryError(error: unknown, target: LooseTarget): boolean {
   const message = getErrorMessage(error);
-  
+
   // Don't retry sending to the background page unless it really hasn't loaded yet
   if (target.page !== "background" && error instanceof MessengerError) {
     return true;
   }
-  
+
   // Page or its content script not yet loaded
   if (message === _errorNonExistingTarget) {
     return true;
   }
-  
+
   // `registerMethods` not yet loaded
   if (message?.startsWith("No handlers registered in ")) {
     return true;
   }
-  
+
   return false;
 }
 
@@ -178,7 +170,7 @@
       );
     } catch (error: unknown) {
       const errorMessage = getErrorMessage(error);
-      
+
       events.dispatchEvent(
         new CustomEvent("failed-attempt", {
           detail: {
