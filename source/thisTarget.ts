--- conflicted
+++ resolved
@@ -6,24 +6,14 @@
 import { messenger } from "./sender.js";
 import { registerMethods } from "./receiver.js";
 import {
-<<<<<<< HEAD
-  AnyTarget,
-  KnownTarget,
-  Message,
-  MessengerMeta,
-  Sender,
-} from "./types.js";
-import { debug, MessengerError, once } from "./shared.js";
-import { Entries } from "type-fest";
-=======
   type AnyTarget,
+  type KnownTarget,
   type Message,
   type MessengerMeta,
   type Sender,
 } from "./types.js";
-import { debug, MessengerError } from "./shared.js";
+import { debug, MessengerError, once } from "./shared.js";
 import { type Entries } from "type-fest";
->>>>>>> b8932b31
 
 /**
  * @file This file exists because `runtime.sendMessage` acts as a broadcast to
