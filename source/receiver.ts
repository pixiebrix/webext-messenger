import { serializeError } from "serialize-error";
import { getContextName } from "webext-detect-page";

import { messenger } from "./sender.js";
import {
  type Message,
  type MessengerMeta,
  type Method,
  type Sender,
} from "./types.js";
import { isObject, MessengerError, log, __webextMessenger } from "./shared.js";
import { getActionForMessage } from "./thisTarget.js";
import { didUserRegisterMethods, handlers } from "./handlers.js";

export function isMessengerMessage(message: unknown): message is Message {
  return (
    isObject(message) &&
    typeof message["type"] === "string" &&
    message["__webextMessenger"] === true &&
    Array.isArray(message["args"])
  );
}

// MUST NOT be `async` or Promise-returning-only
function onMessageListener(
  message: unknown,
  sender: Sender
): Promise<unknown> | void {
  if (!isMessengerMessage(message)) {
    // TODO: Add test for this eventuality: ignore unrelated messages
    return;
  }

  // Target check must be synchronous (`await` means we're handling the message)
  const action = getActionForMessage(sender, message);
  if (action === "ignore") {
    return;
  }

  return handleMessage(message, sender, action);
}

// This function can only be called when the message *will* be handled locally.
// Returning "undefined" or throwing an error will still handle it.
async function handleMessage(
  message: Message,
  sender: Sender,

  // Once messages reach this function they cannot be "ignored", they're already being handled
  action: "respond" | "forward"
): Promise<unknown> {
  const { type, target, args, options = {} } = message;

  const { trace = [], seq } = options;
  trace.push(sender);
  const meta: MessengerMeta = { trace };

  let handleMessage: () => Promise<unknown>;

  if (action === "forward") {
<<<<<<< HEAD
    debug(type, seq, "🔀 forwarded", { sender, target });
    handleMessage = async () => messenger(type, meta, target, ...args);
  } else {
    debug(type, seq, "↘️ received in", getContextName(), {
=======
    log.debug(type, "🔀 forwarded", { sender, target });
    handleMessage = async () => messenger(type, meta, target, ...args);
  } else {
    log.debug(type, "↘️ received in", getContextName(), {
>>>>>>> faf4cdea
      sender,
      args,
      wasForwarded: trace.length > 1,
    });

    const localHandler = handlers.get(type);
    if (!localHandler) {
      if (!didUserRegisterMethods()) {
        // TODO: Test the handling of __getTabData in contexts that have no registered methods
        // https://github.com/pixiebrix/webext-messenger/pull/82
        throw new MessengerError(
          `No handlers registered in ${getContextName()}`
        );
      }

      throw new MessengerError(
        `No handler registered for ${type} in ${getContextName()}`
      );
    }

    handleMessage = async () => localHandler.apply(meta, args);
  }

  const response = await handleMessage().then(
    (value) => ({ value }),
    (error: unknown) => ({
      // Errors must be serialized because the stack traces are currently lost on Chrome
      // and https://github.com/mozilla/webextension-polyfill/issues/210
      error: serializeError(error),
    })
  );

<<<<<<< HEAD
  debug(type, seq, "↗️ responding", response);
=======
  log.debug(type, "↗️ responding", response);
>>>>>>> faf4cdea
  return { ...response, __webextMessenger };
}

export function registerMethods(methods: Partial<MessengerMethods>): void {
  for (const [type, method] of Object.entries(methods)) {
    if (handlers.has(type)) {
      throw new MessengerError(`Handler already set for ${type}`);
    }

    log.debug("Registered", type);
    handlers.set(type, method as Method);
  }

  browser.runtime.onMessage.addListener(onMessageListener);
}

/** Ensure/document that the current function was called via Messenger */
export function assertMessengerCall(
  _this: MessengerMeta
  // eslint-disable-next-line @typescript-eslint/no-empty-function -- TypeScript already does this, it's a documentation-only call
): asserts _this is MessengerMeta {}<|MERGE_RESOLUTION|>--- conflicted
+++ resolved
@@ -58,17 +58,10 @@
   let handleMessage: () => Promise<unknown>;
 
   if (action === "forward") {
-<<<<<<< HEAD
-    debug(type, seq, "🔀 forwarded", { sender, target });
+    log.debug(type, seq, "🔀 forwarded", { sender, target });
     handleMessage = async () => messenger(type, meta, target, ...args);
   } else {
-    debug(type, seq, "↘️ received in", getContextName(), {
-=======
-    log.debug(type, "🔀 forwarded", { sender, target });
-    handleMessage = async () => messenger(type, meta, target, ...args);
-  } else {
-    log.debug(type, "↘️ received in", getContextName(), {
->>>>>>> faf4cdea
+    log.debug(type, seq, "↘️ received in", getContextName(), {
       sender,
       args,
       wasForwarded: trace.length > 1,
@@ -101,11 +94,7 @@
     })
   );
 
-<<<<<<< HEAD
-  debug(type, seq, "↗️ responding", response);
-=======
-  log.debug(type, "↗️ responding", response);
->>>>>>> faf4cdea
+  log.debug(type, seq, "↗️ responding", response);
   return { ...response, __webextMessenger };
 }
 
