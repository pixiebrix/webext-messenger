--- conflicted
+++ resolved
@@ -32,34 +32,6 @@
 } from "./api.js";
 import { MessengerError } from "../../shared.js";
 
-<<<<<<< HEAD
-=======
-const extensionUrl = new URL(chrome.runtime.getURL(""));
-
-function senderIsCurrentPage(
-  t: test.Test,
-  sender: Sender | undefined,
-  message: string,
-) {
-  t.equal(sender?.url, location.href, message);
-}
-
-function senderisBackground(
-  t: test.Test,
-  sender: Sender | undefined,
-  message: string,
-) {
-  /* eslint-disable @typescript-eslint/prefer-nullish-coalescing -- It's an OR on falsy values */
-  t.true(
-    sender?.origin === extensionUrl.origin || // Chrome
-      sender?.origin === "null" || // Chrome, old
-      sender?.url?.includes("/background.") ||
-      sender?.url?.endsWith("/_generated_background_page.html"), // Firefox
-    message,
-  );
-}
-
->>>>>>> 9d1b3018
 const { openTab, createTargets, ensureScripts, closeTab } = isBackground()
   ? localContext
   : backgroundContext;
@@ -155,24 +127,15 @@
 
     if (isBackground()) {
       senderisBackground(
-<<<<<<< HEAD
-=======
-        t,
-        directSender,
-        "Messages should mention the current page (background) in trace[0]",
-      );
-    } else {
-      senderIsCurrentPage(
->>>>>>> 9d1b3018
         t,
         originalSender,
-        "Messages should mention the current page in trace[0]",
+        "Messages should mention the current page (background) in trace[0]",
       );
     } else {
       senderIsCurrentPage(
         t,
         originalSender,
-        "Messages should mention the current page in trace[0]"
+        "Messages should mention the current page in trace[0]",
       );
     }
 
