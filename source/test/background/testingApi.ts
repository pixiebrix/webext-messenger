<<<<<<< HEAD
import { executeFunction } from "webext-content-scripts";
=======
import browser from "webextension-polyfill";
>>>>>>> b118a6fe
import { once } from "webext-messenger/shared.js";

export async function ensureScripts(tabId: number): Promise<void> {
  await chrome.scripting.executeScript({
    target: { tabId },
    files: ["contentscript/registration.js"],
  });
}

type Targets = {
  tabId: number;
  parentFrame: number;
  iframe: number;
};

export async function createTargets(): Promise<Targets> {
  const tabId = await openTab(
    "https://fregante.github.io/pixiebrix-testing-ground/Will-receive-CS-calls/Parent?iframe=./Child",
  );

  // Append local page iframe
  await chrome.scripting.executeScript({
    target: { tabId, frameIds: [0] },
    // eslint-disable-next-line object-shorthand -- It breaks Chrome's stringifier 😮‍💨
    func: () => {
      const iframe = document.createElement("iframe");
      iframe.src = chrome.runtime.getURL("iframe.html");
      document.body.append(iframe);
    },
  });

  let limit = 100;
  let frames;
  while (limit--) {
    // eslint-disable-next-line no-await-in-loop -- It's a retry loop
    frames = (await chrome.webNavigation.getAllFrames({
      tabId,
    }))!;

    if (frames.length >= 2) {
      // The local frame won't appear in Chrome 🤷‍♂️ but it will in Firefox
      return {
        tabId,
        parentFrame: frames[0]!.frameId,
        iframe: frames.find(
          (frame) => frame.frameId > 0 && frame.url.startsWith("http"),
        )!.frameId,
      };
    }

    // eslint-disable-next-line no-await-in-loop -- It's a retry loop
    await new Promise((resolve) => {
      setTimeout(resolve, 100);
    });
  }

  console.error({ frames });
  throw new Error("The expected frames were not found");
}

const getHiddenWindow = once(async (): Promise<number> => {
  const { id } = await chrome.windows.create({
    focused: false,
    state: "minimized",
  });
  return id!;
});

export async function openTab(url: string): Promise<number> {
  const tab = await chrome.tabs.create({
    windowId: await getHiddenWindow(),
    active: false,
    url,
  });
  return tab.id!;
}

export async function closeHiddenWindow(): Promise<void> {
  return chrome.windows.remove(await getHiddenWindow());
}

export async function closeTab(tabId: number): Promise<void> {
  await chrome.tabs.remove(tabId);
}<|MERGE_RESOLUTION|>--- conflicted
+++ resolved
@@ -1,8 +1,3 @@
-<<<<<<< HEAD
-import { executeFunction } from "webext-content-scripts";
-=======
-import browser from "webextension-polyfill";
->>>>>>> b118a6fe
 import { once } from "webext-messenger/shared.js";
 
 export async function ensureScripts(tabId: number): Promise<void> {
