--- conflicted
+++ resolved
@@ -58,13 +58,8 @@
 
     t.equal(error.message, "This my error");
     t.true(
-<<<<<<< HEAD
       error.stack.includes("/background."),
-      "The stacktrace must come from the background page"
-=======
-      error.stack.includes("/background/registration.js"),
       "The stacktrace must come from the background page",
->>>>>>> ea16248e
     );
     t.true(
       // Chrome format || Firefox format
