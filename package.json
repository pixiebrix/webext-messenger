--- conflicted
+++ resolved
@@ -51,12 +51,7 @@
     "stream-browserify": "^3.0.0",
     "tape": "^5.9.0",
     "typescript": "^5.8.2",
-    "vitest": "^3.0.7",
-<<<<<<< HEAD
-    "webext-content-scripts": "^2.7.2"
-=======
-    "webextension-polyfill": "^0.12.0"
->>>>>>> b118a6fe
+    "vitest": "^3.0.7"
   },
   "targets": {
     "main": false,
