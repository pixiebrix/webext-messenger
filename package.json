{
  "name": "webext-messenger",
  "version": "0.24.0",
  "description": "Browser Extension component messaging framework",
  "keywords": [],
  "repository": "pixiebrix/webext-messenger",
  "license": "MIT",
  "author": "Federico Brigante for PixieBrix <federico@pixiebrix.com> (https://www.pixiebrix.com)",
  "type": "module",
  "exports": {
    ".": {
      "types": "./distribution/index.js",
      "default": "./distribution/index.js"
    },
    "./*": "./distribution/*"
  },
  "scripts": {
    "build": "tsc",
    "demo:watch": "parcel watch --no-cache --no-hmr",
    "demo:build": "parcel build --no-cache",
    "prepack": "tsc --sourceMap false",
    "test": "eslint . && tsc --noEmit",
    "lint": "eslint .",
    "fix": "eslint . --fix",
    "watch": "tsc --watch"
  },
  "dependencies": {
    "p-retry": "^6.0.0",
    "serialize-error": "^11.0.2",
    "type-fest": "^4.6.0",
    "webext-detect-page": "^4.1.1"
  },
  "devDependencies": {
    "@parcel/config-webextension": "^2.6.2",
    "@sindresorhus/tsconfig": "^4.0.0",
    "@types/chrome": "^0.0.245",
    "@types/tape": "^5.6.1",
    "@types/webextension-polyfill": "^0.10.5",
    "buffer": "^6.0.3",
<<<<<<< HEAD
    "eslint": "^8.50.0",
    "eslint-config-pixiebrix": "^0.29.1",
=======
    "eslint": "^8.52.0",
    "eslint-config-pixiebrix": "^0.27.2",
>>>>>>> 71e7cdc5
    "events": "^3.3.0",
    "npm-run-all": "^4.1.5",
    "parcel": "^2.6.2",
    "path-browserify": "^1.0.1",
    "process": "^0.11.10",
    "stream-browserify": "^3.0.0",
    "tape": "^5.7.0",
    "typescript": "^5.2.2",
    "webext-content-scripts": "^2.5.5",
    "webextension-polyfill": "^0.10.0"
  },
  "alias": {
    "./this-stuff-is-just-for-local-parcel-tests": "https://github.com/parcel-bundler/parcel/issues/4936",
    "./source/**/*.js": "./source/$1/$2.ts"
  },
  "targets": {
    "main": false,
    "default": {
      "source": "source/test/manifest.json",
      "sourceMap": {
        "inline": true
      }
    }
  },
  "webExt": {
    "sourceDir": "dist",
    "run": {
      "startUrl": [
        "https://fregante.github.io/pixiebrix-testing-ground/Will-call-background-methods",
        "https://fregante.github.io/pixiebrix-testing-ground/Will-call-other-CS-via-background"
      ]
    }
  }
}<|MERGE_RESOLUTION|>--- conflicted
+++ resolved
@@ -37,13 +37,8 @@
     "@types/tape": "^5.6.1",
     "@types/webextension-polyfill": "^0.10.5",
     "buffer": "^6.0.3",
-<<<<<<< HEAD
-    "eslint": "^8.50.0",
+    "eslint": "^8.52.0",
     "eslint-config-pixiebrix": "^0.29.1",
-=======
-    "eslint": "^8.52.0",
-    "eslint-config-pixiebrix": "^0.27.2",
->>>>>>> 71e7cdc5
     "events": "^3.3.0",
     "npm-run-all": "^4.1.5",
     "parcel": "^2.6.2",
