--- conflicted
+++ resolved
@@ -90,19 +90,12 @@
   "devDependencies": {
     "@parcel/config-webextension": "^2.0.0",
     "@sindresorhus/tsconfig": "^2.0.0",
-<<<<<<< HEAD
-    "@types/chrome": "^0.0.158",
-    "@types/webextension-polyfill": "^0.8.0",
-    "@typescript-eslint/eslint-plugin": "^4.33.0",
-    "@typescript-eslint/parser": "^4.33.0",
-    "eslint": "^7.32.0",
-=======
     "@types/chrome": "^0.0.159",
     "@types/firefox-webext-browser": "^94.0.0",
+    "@types/webextension-polyfill": "^0.8.0",
     "@typescript-eslint/eslint-plugin": "^5.1.0",
     "@typescript-eslint/parser": "^5.1.0",
     "eslint": "^8.1.0",
->>>>>>> f30030ae
     "eslint-config-prettier": "^8.3.0",
     "eslint-config-xo": "^0.39.0",
     "eslint-config-xo-typescript": "^0.45.2",
