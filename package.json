{
  "name": "webext-messenger",
<<<<<<< HEAD
  "version": "0.12.0-3",
=======
  "version": "0.12.0",
>>>>>>> 8269fda9
  "description": "Browser Extension component messaging framework",
  "keywords": [],
  "repository": "pixiebrix/webext-messenger",
  "license": "MIT",
  "author": "Federico Brigante for PixieBrix <federico@pixiebrix.com> (https://www.pixiebrix.com)",
  "type": "module",
  "main": "distribution/index.js",
  "files": [
    "distribution/index.js",
    "distribution/index.d.ts"
  ],
  "scripts": {
    "build": "tsc",
    "demo:watch": "parcel watch test/demo-extension/manifest.json --dist-dir test/dist --no-cache --no-hmr --detailed-report 0",
    "demo:build": "parcel build test/demo-extension/manifest.json --dist-dir test/dist --no-cache --detailed-report 0 --no-optimize",
    "prepack": "tsc --sourceMap false",
    "test": "eslint . && tsc --noEmit",
    "lint": "eslint .",
    "fix": "eslint . --fix",
    "watch": "tsc --watch --noEmit"
  },
  "eslintConfig": {
    "env": {
      "browser": true
    },
    "parserOptions": {
      "project": "tsconfig.json"
    },
    "plugins": [
      "import"
    ],
    "extends": [
      "plugin:@typescript-eslint/recommended",
      "xo",
      "xo-typescript",
      "prettier",
      "plugin:import/recommended",
      "plugin:import/typescript",
      "plugin:unicorn/recommended"
    ],
    "rules": {
      "@typescript-eslint/no-unsafe-member-access": "off",
      "import/no-unresolved": "off",
      "unicorn/filename-case": [
        "error",
        {
          "case": "camelCase"
        }
      ],
      "unicorn/no-useless-undefined": [
        "error",
        {
          "checkArguments": false
        }
      ],
      "unicorn/prevent-abbreviations": [
        "error",
        {
          "allowList": {
            "args": true
          }
        }
      ]
    },
    "overrides": [
      {
        "files": [
          "*.test.ts"
        ],
        "rules": {
          "@typescript-eslint/no-non-null-assertion": "off"
        }
      }
    ],
    "globals": {
      "chrome": true
    }
  },
  "dependencies": {
    "p-retry": "^4.6.1",
    "serialize-error": "^8.1.0",
    "type-fest": "^2.5.1",
    "webext-detect-page": "^3.0.2",
    "webextension-polyfill": "^0.8.0"
  },
  "devDependencies": {
    "@parcel/config-webextension": "^2.0.0",
    "@sindresorhus/tsconfig": "^2.0.0",
    "@types/chrome": "^0.0.159",
    "@types/firefox-webext-browser": "^94.0.0",
    "@typescript-eslint/eslint-plugin": "^5.1.0",
    "@typescript-eslint/parser": "^5.1.0",
    "eslint": "^8.1.0",
    "eslint-config-prettier": "^8.3.0",
    "eslint-config-xo": "^0.39.0",
    "eslint-config-xo-typescript": "^0.45.2",
    "eslint-plugin-import": "^2.25.2",
    "eslint-plugin-unicorn": "^37.0.1",
    "fresh-tape": "^5.3.1",
    "npm-run-all": "^4.1.5",
    "parcel": "^2.0.0",
    "typescript": "^4.4.4",
    "xo": "^0.45.0"
  },
  "targets": {
    "main": false
  },
  "webExt": {
    "sourceDir": "test/dist",
    "run": {
      "startUrl": [
        "https://fregante.github.io/pixiebrix-testing-ground/Will-call-background-methods",
        "https://fregante.github.io/pixiebrix-testing-ground/Will-call-other-CS-via-background"
      ]
    }
  }
}<|MERGE_RESOLUTION|>--- conflicted
+++ resolved
@@ -1,10 +1,6 @@
 {
   "name": "webext-messenger",
-<<<<<<< HEAD
-  "version": "0.12.0-3",
-=======
   "version": "0.12.0",
->>>>>>> 8269fda9
   "description": "Browser Extension component messaging framework",
   "keywords": [],
   "repository": "pixiebrix/webext-messenger",
